--- conflicted
+++ resolved
@@ -345,11 +345,10 @@
         // We're holding the tenants lock in write mode while doing local IO.
         // If this section ever becomes contentious, introduce a new `TenantState::Creating`
         // and do the work in that state.
-<<<<<<< HEAD
         let tenant_directory = super::create_tenant_files(
             conf,
             tenant_conf,
-            tenant_id,
+            &tenant_id,
             CreateTenantFilesMode::Create,
         )?;
 
@@ -368,11 +367,6 @@
             None,
             ctx,
         )?;
-=======
-        let tenant_directory = super::create_tenant_files(conf, tenant_conf, &tenant_id, CreateTenantFilesMode::Create)?;
-        // TODO: tenant directory remains on disk if we bail out from here on.
-        //       See https://github.com/neondatabase/neon/issues/4233
->>>>>>> 7feb0d1a
 
         // TODO: tenant object & its background loops remain, untracked in tenant map, if we fail here.
         //      See https://github.com/neondatabase/neon/issues/4233
@@ -613,10 +607,9 @@
     remote_storage: GenericRemoteStorage,
     ctx: &RequestContext,
 ) -> Result<(), TenantMapInsertError> {
-<<<<<<< HEAD
     tenant_map_insert(tenant_id, async {
         let tenant_dir =
-            create_tenant_files(conf, tenant_conf, tenant_id, CreateTenantFilesMode::Attach)?;
+            create_tenant_files(conf, tenant_conf, &tenant_id, CreateTenantFilesMode::Attach)?;
 
         let guard_fs = scopeguard::guard((), |_| {
             if let Err(e) = std::fs::remove_dir_all(&tenant_dir) {
@@ -624,12 +617,6 @@
                 warn!("failed to cleanup when tenant {tenant_id} fails to start: {e}");
             }
         });
-=======
-    tenant_map_insert(tenant_id, || {
-        let tenant_dir = create_tenant_files(conf, tenant_conf, &tenant_id, CreateTenantFilesMode::Attach)?;
-        // TODO: tenant directory remains on disk if we bail out from here on.
-        //       See https://github.com/neondatabase/neon/issues/4233
->>>>>>> 7feb0d1a
 
         // Without the attach marker, schedule_local_tenant_processing will treat the attached tenant as fully attached
         let marker_file_exists = conf
