[package]
name = "pageserver"
version = "0.1.0"
edition = "2021"

[features]
default = []
# Enables test-only APIs, incuding failpoints. In particular, enables the `fail_point!` macro,
# which adds some runtime cost to run tests on outage conditions
testing = ["fail/failpoints"]

profiling = ["pprof"]

[dependencies]
amplify_num = { git = "https://github.com/hlinnaka/rust-amplify.git", branch = "unsigned-int-perf" }
anyhow = { version = "1.0", features = ["backtrace"] }
async-stream = "0.3"
async-trait = "0.1"
byteorder = "1.4.3"
bytes = "1.0.1"
chrono = { version = "0.4.23", default-features = false, features = ["clock", "serde"] }
clap = { version = "4.0", features = ["string"] }
close_fds = "0.3.2"
const_format = "0.2.21"
crc32c = "0.6.0"
crossbeam-utils = "0.8.5"
fail = "0.5.0"
futures = "0.3.13"
git-version = "0.3.5"
hex = "0.4.3"
humantime = "2.1.0"
humantime-serde = "1.1.1"
hyper = "0.14"
itertools = "0.10.3"
nix = "0.25"
num-traits = "0.2.15"
once_cell = "1.13.0"
pin-project-lite = "0.2.7"
postgres = { git = "https://github.com/neondatabase/rust-postgres.git", rev="43e6db254a97fdecbce33d8bc0890accfd74495e" }
postgres-protocol = { git = "https://github.com/neondatabase/rust-postgres.git", rev="43e6db254a97fdecbce33d8bc0890accfd74495e" }
postgres-types = { git = "https://github.com/neondatabase/rust-postgres.git", rev="43e6db254a97fdecbce33d8bc0890accfd74495e" }
pprof = { git = "https://github.com/neondatabase/pprof-rs.git", branch = "wallclock-profiling", features = ["flamegraph"], optional = true }
rand = "0.8.3"
regex = "1.4.5"
rstar = "0.9.3"
scopeguard = "1.1.0"
serde = { version = "1.0", features = ["derive"] }
serde_json = { version = "1.0", features = ["raw_value"] }
serde_with = "2.0"
signal-hook = "0.3.10"
svg_fmt = "0.4.1"
tar = "0.4.33"
thiserror = "1.0"
tokio = { version = "1.17", features = ["process", "sync", "macros", "fs", "rt", "io-util", "time"] }
tokio-postgres = { git = "https://github.com/neondatabase/rust-postgres.git", rev="43e6db254a97fdecbce33d8bc0890accfd74495e" }
tokio-util = { version = "0.7.3", features = ["io", "io-util"] }
toml_edit = { version = "0.14", features = ["easy"] }
tracing = "0.1.36"
url = "2"
walkdir = "2.3.2"

metrics = { path = "../libs/metrics" }
pageserver_api = { path = "../libs/pageserver_api" }
postgres_connection = { path = "../libs/postgres_connection" }
postgres_ffi = { path = "../libs/postgres_ffi" }
pq_proto = { path = "../libs/pq_proto" }
remote_storage = { path = "../libs/remote_storage" }
storage_broker = { version = "0.1", path = "../storage_broker" }
tenant_size_model = { path = "../libs/tenant_size_model" }
utils = { path = "../libs/utils" }
workspace_hack = { version = "0.1", path = "../workspace_hack" }
<<<<<<< HEAD
rpds = "0.12.0"
=======
reqwest = "0.11.13"
>>>>>>> c700c7db

[dev-dependencies]
criterion = "0.4"
hex-literal = "0.3"
tempfile = "3.2"

[[bench]]
name = "bench_layer_map"
harness = false

[[bench]]
name = "bench_walredo"
harness = false<|MERGE_RESOLUTION|>--- conflicted
+++ resolved
@@ -69,11 +69,8 @@
 tenant_size_model = { path = "../libs/tenant_size_model" }
 utils = { path = "../libs/utils" }
 workspace_hack = { version = "0.1", path = "../workspace_hack" }
-<<<<<<< HEAD
 rpds = "0.12.0"
-=======
 reqwest = "0.11.13"
->>>>>>> c700c7db
 
 [dev-dependencies]
 criterion = "0.4"
